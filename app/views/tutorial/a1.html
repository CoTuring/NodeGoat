--- conflicted
+++ resolved
@@ -272,12 +272,8 @@
                         <br/>
                         <h5>2. NoSQL SSJS Injection</h5>
                         <p>
-<<<<<<< HEAD
-                            An attacker can send the following input for the country field in the request's body which will create a valid JavaScript expression and satisfy the
-=======
                             An attacker can send the following input for the
                             <code>threshold</code> field in the requests query, which will create a valid JavaScript expression and satisfy the
->>>>>>> 0528fef1
                             <code> $where</code> query as well, resulting in a DoS attack on the MongoDB server:
                         </p>
 
